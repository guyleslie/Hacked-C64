# Hacked-C64

C64 Map Generator – Detailed Program Description

## Overview

This project is a highly optimized dungeon map generator for the Commodore 64, written in C for the OSCAR64 compiler. It generates random dungeon layouts with rooms, corridors, walls, and stairs, and features real-time navigation and display optimizations tailored for the C64’s hardware constraints.

## Project Structure

The project is organized as follows:

```ascii
main/
├── src/
│   ├── common.h                           // Common macros, constants, and utility functions
│   ├── main.c                             // Main program entry point and game loop
│   ├── mapgen_api.h                       // Public API for map generation
│   ├── mapgen_display.h                   // Map display and rendering functions
│   ├── mapgen_internal.h                  // Internal map generation logic and helpers
│   ├── mapgen_types.h                     // Type definitions for map structures and tiles
│   ├── mapgen_utility.h                   // Utility functions for map generation
│   ├── oscar64_console.h                  // Console I/O routines for Oscar64/C64
│   └── mapgen/
│       ├── map_export.c                   // Exports map data for external use or debugging
│       ├── map_export.h                   // Header for map export functions
│       ├── map_generation.c               // Core dungeon map generation algorithms
│       ├── public.c                       // Public interface implementations for mapgen
│       ├── room_management.c              // Room placement and management logic
│       ├── rule_based_connection_system.c // Room connection and corridor logic (MST, rules)
│       ├── testdisplay.c                  // Simple character based test display for the map 
│       └── utility.c                      // General-purpose utility functions
├── build.bat                              // Batch file to build the project
├── run_c64debugger.bat                    // Batch file to run in C64 Debugger
├── run_vice.bat                           // Batch file to run in VICE emulator
└── README.md                              // Project documentation
```

## System Architecture

### Core Components

#### 1. **Memory Management (C64 Optimized)**

- **Compact Map Storage**: Each tile is encoded using 3 bits, reducing memory usage by 62.5% compared to traditional 1-byte-per-tile storage.
  - 64×64 map = 4,096 tiles stored in only 1,536 bytes.
  - Tile types: `EMPTY`, `WALL`, `FLOOR`, `DOOR`, `UP_STAIRS`, `DOWN_STAIRS` (consistent naming throughout code and documentation).
- **Static Memory Pools**: No dynamic allocation (malloc/free) is used; all memory is statically allocated for predictable performance and C64 compatibility.
  - Maximum 20 rooms, 32 corridor segments, 24 cached connections.

#### 2. **Random Number Generation**

- **Hardware Entropy Sources**: Uses C64 hardware for true randomness.
  - CIA timers (`cia1.ta`), VIC-II raster beam position (`vic.raster`), and system clock values are combined.
- **Enhanced Seed Mixing**: Multiple entropy sources are mixed with a generation counter for improved randomness.
- **Warm-up Cycle**: The first 8 random values are discarded to ensure better distribution.

#### 3. **Room Generation System**

- **Grid-Based Placement**: A 4×4 grid is used to distribute rooms efficiently across the map.
- **Size Variation Algorithm**:
  - 60% chance for rectangular rooms (width ≠ height), 40% for square-ish rooms.
  - Room sizes range from 4 to 8 tiles in each dimension.
- **Advanced Placement Logic**:
  - Fisher-Yates shuffle is used to randomize grid positions (see `map_generation.c`).
  - Multiple validation passes ensure minimum 4-tile spacing between rooms and prevent overlap.

#### 4. **Rule-Based Connection System**

- **Minimum Spanning Tree (MST)**: Ensures all rooms are connected using the shortest valid connections.
- **Safety Rules**:
  - `MIN_ROOM_DISTANCE` (4 tiles) is enforced between rooms.
  - Buffer zones prevent overlap.
- **Connection Patterns**:
  - Room 0 is always the initial connected node.
  - The MST expands by finding the shortest valid connections to unconnected rooms.
  - A fallback system ensures no room is left isolated.
- **Door and Corridor Placement Logic**:
  - Doors are always placed on the external edge of the room, facing the connection direction.
  - Corridors (`TILE_FLOOR`) always start immediately adjacent to the door, ensuring logical and consistent connectivity (including corridor reuse).
  - The logic is robust for both horizontal and vertical connections, and is optimized for the C64 using helper functions for placement and validation.

#### 5. **Stair Placement System**

- **Priority-Based Selection**: Room priority values are used to select stair locations.
- **Dual Stair System**:
  - UP stairs are placed in the highest priority room (usually the starting room).
  - DOWN stairs are placed in the second highest priority room (usually the ending room).
- **Center Placement**: Stairs are placed at the calculated center of the selected rooms.

#### 6. **Wall Generation**

- **Floor-First Algorithm**: Only floor and door tiles are checked (typically 80–200 tiles per map), greatly reducing the number of iterations.
- **Performance Improvement**: This approach is ~20× faster than scanning the entire map.
- **Logic**: Walls are placed around any floor or door tile that has empty space adjacent, ensuring all rooms and corridors are properly enclosed.

## Display and Navigation System

### Camera System

- **Viewport Management**: The visible area is 40×25 characters, matching the C64’s screen.
- **Smooth Scrolling**: The camera scrolls fast with delta updates for a seamless user experience.
- **Boundary Handling**: The camera is prevented from moving beyond the map edges.
- **Synchronization**: The camera position is always kept in sync with the viewport.

### Screen Optimization

- **Delta Updates**: Only changed portions of the screen are redrawn, minimizing CPU usage.
- **Screen Buffer**: The previous frame is stored for efficient comparison and update.
- **Assembly Optimization**: Inline assembly is used for fast screen clearing.
- **Direct Memory Access**: The program writes directly to C64 screen memory ($0400–$07E7) for maximum performance.

### Input System

- **WASD Navigation**: Standard movement controls (W/A/S/D for up/left/down/right).
- **SPACE**: Generates a new random map instantly.
- **Q**: Quits the program.
- **Real-time Response**: All controls provide immediate feedback and screen updates.

## Generation Pipeline

### Phase 1: Initialization

1. **Reset Systems**: All generation data and display buffers are cleared.
2. **RNG Initialization**: The random number generator is seeded using hardware entropy sources.
3. **Memory Setup**: Static memory pools and caches are initialized.

### Phase 2: Room Creation

1. **Grid Generation**: A 4×4 grid of potential room positions is created.
2. **Position Shuffling**: Grid positions are randomized using the Fisher-Yates algorithm.
3. **Size Calculation**: Room dimensions are generated randomly, with a bias toward rectangles.
4. **Placement Validation**: Spacing rules and boundary constraints are checked for each room.
5. **Room Registration**: Valid rooms are stored in the room array.

### Phase 3: Room Connection

1. **MST Initialization**: Room 0 is marked as connected.
2. **Connection Search**: The shortest valid connections between connected and unconnected rooms are found.
3. **Rule Validation**: All connections are validated for distance and spacing rules.
4. **Corridor Drawing**: L-shaped corridors are created, with doors placed at room boundaries.
5. **Fallback System**: An emergency connection system ensures no room is left isolated.

### Phase 4: Wall Generation

1. **Floor Scanning**: All floor and door tiles are iterated over.
2. **Adjacent Checking**: Each tile’s four neighbors are checked for empty space.
3. **Wall Placement**: Walls are placed around floor/door tiles as needed.
4. **Boundary Respect**: Walls are never placed outside the map boundaries.

### Phase 5: Stair Placement

1. **Priority Analysis**: Room priorities are calculated based on position and connections.
2. **Stair Assignment**: UP stairs are placed in the highest priority room, DOWN stairs in the second highest.
3. **Center Calculation**: Cached room center positions are used for precise stair placement.

## Performance Optimizations

### Memory Optimizations

- **Compact Encoding**: 3-bit tile storage saves 62.5% memory compared to byte-per-tile approaches.
- **Static Allocation**: All memory is statically allocated; no dynamic allocation overhead.
- **Cache Systems**: Room center cache, distance cache, and connection cache are used to avoid redundant calculations.

### CPU Optimizations

- **Inline Functions**: Critical path functions are inlined for speed.
- **Assembly Blocks**: Screen operations use optimized inline assembly for maximum performance.
- **Reduced Iterations**: The floor-first wall algorithm and grid-based placement minimize unnecessary loops.
- **Cached Calculations**: Frequently used values are cached to avoid recomputation.

### Display Optimizations

- **Delta Updates**: Only changed screen portions are redrawn.
- **Perfect Scrolling**: Scroll direction is tracked and optimized for fast refresh.
- **Direct Memory Access**: Screen updates bypass OS routines for speed.
- **Buffer Management**: Efficient screen buffer comparison reduces unnecessary redraws.

## Technical Specifications

### Map Properties

- **Dimensions**: 64×64 tiles (4,096 total tiles).
- **Viewport**: 40×25 characters (visible area).
- **Room Count**: 1–20 rooms per map.
- **Room Sizes**: 4×4 to 8×8 tiles each.

### Memory Usage

- **Map Storage**: 1,536 bytes (compact encoding).
- **Room Data**: 160 bytes (20 rooms × 8 bytes each).
- **Screen Buffer**: 1,000 bytes (40×25 characters).
- **Working Memory**: ~500 bytes (caches, temporary variables).
- **Total**: ~3,200 bytes (comfortably fits in the C64’s 64KB RAM).

### Performance Metrics

- **Generation Time**: ~2–3 seconds on a real C64.
- **Wall Generation**: ~20× faster than naive approaches.
- **Screen Updates**: Fast scrolling at full frame rate.
- **Memory Efficiency**: 62.5% savings vs. traditional tile storage.

## Quality Assurance

### Validation Systems

- **Connectivity Check**: Ensures all rooms are reachable from any other room.
- **Rule Compliance**: All spacing and distance requirements are validated after generation.
- **Boundary Verification**: The generator never writes outside the map bounds.
- **Emergency Fallbacks**: Edge cases (e.g., failed room placement) are handled gracefully with fallback logic.

### Error Handling

- **Graceful Degradation**: The program continues even if not all rooms can be placed.
- **Isolation Prevention**: Multiple fallback systems ensure no room is left isolated.
- **Boundary Protection**: Comprehensive bounds checking is performed throughout the code.

## Usage Instructions

### Running the Program

#### 1. Using Batch Files

- **build.bat**: Compiles the project using the configured assembler/compiler (e.g., Oscar64 or CC65).
- **run_vice.bat**: Runs the compiled binary in the VICE emulator.
- **run_c64debugger.bat**: Runs the compiled binary in the C64 Debugger.
<<<<<<< HEAD

> **Note:**  
> The paths to the Oscar64 compiler, VICE emulator, and C64 Debugger are customizable. Edit the batch files to set the correct paths for your system.

#### 2. Manual Execution

- Compile the project using the OSCAR64 compiler.
- Run the resulting binary on a real C64 or a compatible emulator (such as VICE or C64Debugger).

### Program Controls

- **W** – Move up
- **A** – Move left
- **S** – Move down
- **D** – Move right
- **SPACE** – Generate a new random map
- **Q** – Quit the program

All controls provide immediate, real-time feedback for smooth navigation and map regeneration.
=======
>>>>>>> 6bce8198

> **Note:**  
> The paths to the Oscar64 compiler, VICE emulator, and C64 Debugger are customizable. Edit the batch files to set the correct paths for your system.

<<<<<<< HEAD
- **Real-time Navigation**: Explore the map with text based fast scrolling.
- **Instant Regeneration**: Generate new maps on demand with a single keypress.
- **Visual Feedback**: Progress indicators are shown during map generation.
- **Responsive Controls**: All controls provide immediate feedback.
=======
#### 2. Manual Execution
>>>>>>> 6bce8198

- Compile the project using the OSCAR64 compiler.
- Run the resulting binary on a real C64 or a compatible emulator (such as VICE or C64Debugger).<|MERGE_RESOLUTION|>--- conflicted
+++ resolved
@@ -224,7 +224,6 @@
 - **build.bat**: Compiles the project using the configured assembler/compiler (e.g., Oscar64 or CC65).
 - **run_vice.bat**: Runs the compiled binary in the VICE emulator.
 - **run_c64debugger.bat**: Runs the compiled binary in the C64 Debugger.
-<<<<<<< HEAD
 
 > **Note:**  
 > The paths to the Oscar64 compiler, VICE emulator, and C64 Debugger are customizable. Edit the batch files to set the correct paths for your system.
@@ -232,32 +231,4 @@
 #### 2. Manual Execution
 
 - Compile the project using the OSCAR64 compiler.
-- Run the resulting binary on a real C64 or a compatible emulator (such as VICE or C64Debugger).
-
-### Program Controls
-
-- **W** – Move up
-- **A** – Move left
-- **S** – Move down
-- **D** – Move right
-- **SPACE** – Generate a new random map
-- **Q** – Quit the program
-
-All controls provide immediate, real-time feedback for smooth navigation and map regeneration.
-=======
->>>>>>> 6bce8198
-
-> **Note:**  
-> The paths to the Oscar64 compiler, VICE emulator, and C64 Debugger are customizable. Edit the batch files to set the correct paths for your system.
-
-<<<<<<< HEAD
-- **Real-time Navigation**: Explore the map with text based fast scrolling.
-- **Instant Regeneration**: Generate new maps on demand with a single keypress.
-- **Visual Feedback**: Progress indicators are shown during map generation.
-- **Responsive Controls**: All controls provide immediate feedback.
-=======
-#### 2. Manual Execution
->>>>>>> 6bce8198
-
-- Compile the project using the OSCAR64 compiler.
 - Run the resulting binary on a real C64 or a compatible emulator (such as VICE or C64Debugger).